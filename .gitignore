# Byte-compiled / optimized / DLL files
__pycache__/
*.py[cod]
*$py.class

# C extensions
*.so

# Distribution / packaging
.Python
env/
build/
develop-eggs/
dist/
downloads/
eggs/
.eggs/
lib/
lib64/
parts/
sdist/
var/
*.egg-info/
.installed.cfg
*.egg

# PyInstaller
#  Usually these files are written by a python script from a template
#  before PyInstaller builds the exe, so as to inject date/other infos into it.
*.manifest
*.spec

# Installer logs
pip-log.txt
pip-delete-this-directory.txt

# Unit test / coverage reports
htmlcov/
.tox/
.coverage
.coverage.*
.cache
nosetests.xml
coverage.xml
*,cover
.hypothesis/

# Translations
*.mo
*.pot

# Log files
*.log

# Sphinx documentation
docs/_build/

# IPython Notebook
.ipynb_checkpoints

# pyenv
.python-version

# dotenv
.env

# virtualenv
venv/
ENV/

# Spyder project settings
.spyderproject

# Rope project settings
.ropeproject

# Data
*.sqlite3
*.sqlite3-journal
*.json
*.csv
<<<<<<< HEAD
=======
*.xlsx
>>>>>>> ef175bd4

# macOS file finder files
*.DS_Store

# Minified static assets
*.min.*<|MERGE_RESOLUTION|>--- conflicted
+++ resolved
@@ -79,10 +79,7 @@
 *.sqlite3-journal
 *.json
 *.csv
-<<<<<<< HEAD
-=======
 *.xlsx
->>>>>>> ef175bd4
 
 # macOS file finder files
 *.DS_Store
