# Byte-compiled / optimized / DLL files
__pycache__/
*.py[cod]
*$py.class

# C extensions
*.so

# Distribution / packaging
.Python
env/
/build/
develop-eggs/
dist/
downloads/
eggs/
.eggs/
lib/
lib64/
parts/
sdist/
var/
*.egg-info/
.installed.cfg
*.egg

# PyInstaller
#  Usually these files are written by a python script from a template
#  before PyInstaller builds the exe, so as to inject date/other infos into it.
*.manifest
*.spec

# Installer logs
pip-log.txt
pip-delete-this-directory.txt

# Unit test / coverage reports
htmlcov/
.tox/
.coverage
.coverage.*
.cache
nosetests.xml
coverage.xml
*,cover
.hypothesis/

# Translations
*.mo
*.pot

# Log files
*.log

# Sphinx documentation
*.inv
*.doctree
*.pickle

# IPython Notebook
.ipynb_checkpoints

# pyenv
.python-version

# dotenv
.env

# virtualenv
venv/
ENV/

# Spyder project settings
.spyderproject

# Rope project settings
.ropeproject

# Data
*.sqlite3
*.sqlite3-journal
*.csv
*.xlsx

# macOS file finder files
*.DS_Store

<<<<<<< HEAD
# staticroot files
cafe/static/
=======
# Minified static assets
*.min.*

# Node modules and related files
node_modules/
package-lock.json

# Other
bloom-icon.json
>>>>>>> 357f8c3b
<|MERGE_RESOLUTION|>--- conflicted
+++ resolved
@@ -85,10 +85,9 @@
 # macOS file finder files
 *.DS_Store
 
-<<<<<<< HEAD
 # staticroot files
 cafe/static/
-=======
+
 # Minified static assets
 *.min.*
 
@@ -97,5 +96,4 @@
 package-lock.json
 
 # Other
-bloom-icon.json
->>>>>>> 357f8c3b
+bloom-icon.json