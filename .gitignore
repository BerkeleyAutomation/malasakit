--- conflicted
+++ resolved
@@ -90,12 +90,8 @@
 
 # Data
 *.sqlite3
-<<<<<<< HEAD
 *.sqlite3-journal
 *.json
-=======
-db
 
-# MacOS-specific binary files
-*.DS_Store
->>>>>>> a0179b1f
+# macOS file finder files
+*.DS_Store