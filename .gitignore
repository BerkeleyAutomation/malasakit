--- conflicted
+++ resolved
@@ -88,16 +88,10 @@
 # Rope project settings
 .ropeproject
 
-<<<<<<< HEAD
-# DB
-*.sqlite3
-db
-=======
 # Data
 *.sqlite3
 *.sqlite3-journal
 *.json
 
 # macOS file finder files
-*.DS_Store
->>>>>>> f567bb45
+*.DS_Store