--- conflicted
+++ resolved
@@ -88,15 +88,10 @@
 # Rope project settings
 .ropeproject
 
-<<<<<<< HEAD
-# SQLite files
-*.sqlite3
-=======
 # Data
 *.sqlite3
 *.sqlite3-journal
 *.json
 
 # macOS file finder files
-*.DS_Store
->>>>>>> 7e979b7e
+*.DS_Store