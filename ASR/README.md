--- conflicted
+++ resolved
@@ -7,14 +7,9 @@
 3. Create a folder "malasakit-digits" in the egs directory under kaldi-master
 4. Put all the files from ASR folder in this github into the malasakit-digits folder.
 5. Install sox via sudo apt-get install sox or from here: http://sox.sourceforge.net/
-<<<<<<< HEAD
 6. Download ASR models from here: https://drive.google.com/open?id=1dw_3mb2DayqznzUDHbwFsUv9v6ekm1FR 
 7. Replace malasakit-digits/models with the extracted models folder from the link
-=======
 
-
-Run path.sh and cmd.sh to export paths needed by the decoder. (Once per server restart)
->>>>>>> bb6490b8
 
 Usage of ASR:
 
@@ -43,15 +38,5 @@
 
 recognition/realt_time_factor_(audio base name here).txt	real time factor (processing_time/audio_duration)
 
-<<<<<<< HEAD
-P.S. if you do not want real time factor, use recognize_gmm.sh instead
 
-=======
-
-P.S. if you do not want real time factor, use recognize_gmm.sh instead
-
-
-
-ASR models can be found in this link: https://drive.google.com/open?id=1dw_3mb2DayqznzUDHbwFsUv9v6ekm1FR
-Replace malasakit-digits/models with the extracted models folder from the link
->>>>>>> bb6490b8
+P.S. if you do not want real time factor, use recognize_gmm.sh instead