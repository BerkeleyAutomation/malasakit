Directory for ASR

Instructions for install:

1. Install kaldi from here: https://github.com/kaldi-asr/kaldi
2. Create a folder "malasakit-digits" in the egs directory under kaldi-master
3. Put all the files from ASR folder in this github into the malasakit-digits folder.


<<<<<<< HEAD
Run path.sh to export paths needed by the decoder. (Once per server restart)

Usage of ASR:

Usage: . ./recognize_gmm.sh <audio_file_name> <language> [ <model_version> <confidence_eqn_no> ]

inputs:

audio_file_name: 	full path of the audio file to be recognized
language: 		[ eng, fil, ceb, ilk ] (default is fil) eng for English, fil for Filipino, ceb for Cebuano, ilk for Ilokano
model_version:		(optional, default is tri2) [ tri1, tri2, tri3 ] tri1 for the model trained utilizing double delta features, tri2 for 				double delta with LDA and MLLT, tri3 for double delta with LDA, MLLT, and SAT
confidence_eqn_no:    	(optional, default is 2) (under experimentation) [ 1, 2 ]

outputs:

=======
Usage of ASR:

Usage: . ./recognize_gmm.sh <audio_file_name> <language> [ <model_version> <confidence_eqn_no> ]

inputs:

audio_file_name: 	full path of the audio file to be recognized
language: 		[ eng, fil, ceb, ilk ] (default is fil) eng for English, fil for Filipino, ceb for Cebuano, ilk for Ilokano
model_version:		(optional, default is tri2) [ tri1, tri2, tri3 ] tri1 for the model trained utilizing double delta features, tri2 for 				double delta with LDA and MLLT, tri3 for double delta with LDA, MLLT, and SAT
confidence_eqn_no:    	(optional, default is 2) (under experimentation) [ 1, 2 ]

outputs:

>>>>>>> e87c4c5c
recognition/recognized_digit.txt:	the recognized digit in numerical form
recognition/recognized_word.txt:	the recognized digit in word form
recognition/confidence_score.txt:	confidence value [ 0 - 1 ]<|MERGE_RESOLUTION|>--- conflicted
+++ resolved
@@ -6,8 +6,6 @@
 2. Create a folder "malasakit-digits" in the egs directory under kaldi-master
 3. Put all the files from ASR folder in this github into the malasakit-digits folder.
 
-
-<<<<<<< HEAD
 Run path.sh to export paths needed by the decoder. (Once per server restart)
 
 Usage of ASR:
@@ -23,21 +21,6 @@
 
 outputs:
 
-=======
-Usage of ASR:
-
-Usage: . ./recognize_gmm.sh <audio_file_name> <language> [ <model_version> <confidence_eqn_no> ]
-
-inputs:
-
-audio_file_name: 	full path of the audio file to be recognized
-language: 		[ eng, fil, ceb, ilk ] (default is fil) eng for English, fil for Filipino, ceb for Cebuano, ilk for Ilokano
-model_version:		(optional, default is tri2) [ tri1, tri2, tri3 ] tri1 for the model trained utilizing double delta features, tri2 for 				double delta with LDA and MLLT, tri3 for double delta with LDA, MLLT, and SAT
-confidence_eqn_no:    	(optional, default is 2) (under experimentation) [ 1, 2 ]
-
-outputs:
-
->>>>>>> e87c4c5c
 recognition/recognized_digit.txt:	the recognized digit in numerical form
 recognition/recognized_word.txt:	the recognized digit in word form
 recognition/confidence_score.txt:	confidence value [ 0 - 1 ]