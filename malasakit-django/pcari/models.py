--- conflicted
+++ resolved
@@ -312,15 +312,9 @@
         input_type (str): How the input should be rendered.
     """
     INPUT_TYPE_CHOICES = (
-<<<<<<< HEAD
         ('range', 'Range'),
         ('number', 'Number'),
         ('buttons', 'Buttons'),
-=======
-        ('range', _('Slider')),
-        ('number', _('Numeric text')),
-        # Possibly allow for a row of buttons as well
->>>>>>> d97fc0e8
     )
 
     objects = RatingStatisticsManager()
