--- conflicted
+++ resolved
@@ -141,7 +141,6 @@
     return ratings_aggregator
 
 
-<<<<<<< HEAD
 def validate_has_input_type(model):
     """
     A decorator that checks that the given model has an `input_type` attribute.
@@ -158,8 +157,6 @@
     return model
 
 
-class Response(models.Model):
-=======
 class History(models.Model):
     """
     The `History` abstract model records how one model instance derives from
@@ -237,7 +234,6 @@
 
 
 class Response(History):
->>>>>>> a6da32fa
     """
     A `Response` is an abstract model of user-generated data.
 
@@ -454,7 +450,6 @@
         return 'Quantitative question {0}: "{1}"'.format(self.id, self.prompt)
 
 
-<<<<<<< HEAD
 @validate_has_input_type
 class OptionQuestion(Question):
     """
@@ -513,10 +508,7 @@
         unique_together = ('respondent', 'question')
 
 
-class Respondent(models.Model):
-=======
 class Respondent(History):
->>>>>>> a6da32fa
     """
     A `Respondent` represents a one-time participant in a survey.
 
