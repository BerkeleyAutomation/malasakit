--- conflicted
+++ resolved
@@ -236,13 +236,8 @@
     """
     question = models.ForeignKey('QualitativeQuestion',
                                  on_delete=models.CASCADE)
-<<<<<<< HEAD
-    language = models.CharField(max_length=2, choices=LANGUAGES)
-    message = models.TextField(blank=True)
-=======
     language = models.CharField(max_length=25, choices=LANGUAGES)
     message = models.TextField(blank=True, null=True)
->>>>>>> 3dbdf15b
     flagged = models.BooleanField(default=False)
     tag = models.CharField(max_length=256, blank=True, default='')
 
