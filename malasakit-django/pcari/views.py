--- conflicted
+++ resolved
@@ -134,7 +134,6 @@
     """
     Fetch a list of comments as JSON.
     """
-<<<<<<< HEAD
     try:
         limit = int(request.GET.get('limit', str(DEFAULT_COMMENT_LIMIT)))
     except ValueError as error:
@@ -170,11 +169,6 @@
             }
 
     return JsonResponse(data)
-=======
-    data = generate_quantiative_question_ratings_matrix()
-    mean_responses = data.nanmean(axis=0)
-    data -= mean_responses  # Remove bias
->>>>>>> d8d17620
 
 
 def make_quantitative_question_ratings(respondent, responses):
@@ -188,7 +182,7 @@
     for question_id, message in responses.get('comments', {}).iteritems():
         question = QualitativeQuestion(id=int(question_id))
 
-        # Replaces empty messages with None so they can show up as placeholders in admin 
+        # Replaces empty messages with None so they can show up as placeholders in admin
         if message.strip() == "":
             message = None
 
