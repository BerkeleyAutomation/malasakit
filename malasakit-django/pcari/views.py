--- conflicted
+++ resolved
@@ -51,13 +51,8 @@
         result = function(*args, **kwargs)
         end = time.time()
         time_elapsed = end - start
-<<<<<<< HEAD
         message = 'Call to {} took {:.3f} seconds'
         LOGGER.log(logging.INFO, message.format(function.__name__, time_elapsed))
-=======
-        message = logging.INFO, 'Call to {} took {:.3f} seconds'
-        # LOGGER.log(message.format(function.__name__, time_elapsed))
->>>>>>> 1e659d5e
         return result
     return wrapper
 
