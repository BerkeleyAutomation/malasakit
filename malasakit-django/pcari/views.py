--- conflicted
+++ resolved
@@ -1,45 +1,26 @@
-<<<<<<< HEAD
 from django.http import Http404
 from django.shortcuts import get_object_or_404, render, redirect
 
 from django.http import HttpResponseRedirect, HttpResponse, JsonResponse, HttpResponseBadRequest, HttpResponseNotAllowed
-=======
 import random
 
 from django.http import Http404, HttpResponseRedirect
 from django.shortcuts import render
->>>>>>> 7e979b7e
 from django.core.urlresolvers import reverse
 from django.template import loader
 # from pcari.models import  QuantitativeQuestion, QualitativeQuestion, Rating, UserProgression, Comment, CommentRating, GeneralSetting, UserData
 from django.views import generic
 from django.views.decorators.http import require_GET, require_POST
 from django.contrib.auth.models import User
-<<<<<<< HEAD
 from django.contrib.auth import authenticate, login
 from django.utils import timezone
 from django.views.decorators.csrf import ensure_csrf_cookie
 from django.contrib.auth import logout
 from django.db import IntegrityError
-=======
 from django.contrib.auth import authenticate, login, logout
->>>>>>> 7e979b7e
 
 from django.utils.datastructures import MultiValueDictKeyError
 
-# !IMPORTANT! YOU MUST COMMENT OUT THE FOLLOWING GLOBAL VARIABLES
-# IF YOU MAKE CHANGES TO models.py
-# QUAN_QUESTIONS = list(QuantitativeQuestion.objects.all())
-# QUAL_QUESTIONS = list(QualitativeQuestion.objects.all())
-# QUAN_COUNT = QuantitativeQuestion.objects.all().count()
-# QUAL_COUNT = QualitativeQuestion.objects.all().count()
-
-# Q_COUNT = QUAN_COUNT
-
-# random.shuffle(QUAN_QUESTIONS)
-# random.shuffle(QUAL_QUESTIONS)
-
-#TEXT = GeneralSetting.objects.all()[0].get_text()
 
 def translate(language):
     return {"English":"Filipino", "Filipino":"English"}[language]
@@ -85,7 +66,6 @@
     # return HttpResponseRedirect(request.META.get('HTTP_REFERER'))
 
 def init_text_cookie(request):
-<<<<<<< HEAD
 	if 'TEXT' not in request.session:
 		request.session['language'] = 'Filipino'
 		general_settings = GeneralSetting.objects.first()
@@ -96,20 +76,20 @@
 	user = request.user
 	if user.is_authenticated():
 		logout(request)
-	
+
 	init_text_cookie(request)
 	TEXT = request.session['TEXT']
 
 	description = TEXT['landing_description'] % len(User.objects.all())
 	context = {
-		'translate': TEXT['translate'], 
-		'landing_description': description, 
+		'translate': TEXT['translate'],
+		'landing_description': description,
 		'more_info': TEXT['more_info'],
 		'short_description': TEXT['short_description'],
 		'begin': TEXT['begin_button']
 	}
 	return render(request, 'landing.html', context)
-	
+
 
 def create_user(request, is_new=True):
 	init_text_cookie(request)
@@ -117,15 +97,15 @@
 	if is_new:
 		uid = int(User.objects.last().username) + 1
 		username, email, password = str(uid), str(uid) + '@example.com', str(uid)
-		
+
 		# TODO: come up with a better scheme for handling errors (e.g. redirect)
 		message = 'Username `{0}` already exists'.format(username)
 		assert not User.objects.filter(username__iexact=username).exists(), message
-		
+
 		new_user = User.objects.create_user(username, email, password)
 		new_user.save()
-		
-		user = authenticate(username=username, password=password)		
+
+		user = authenticate(username=username, password=password)
 		login(request, user)
 
 		progression = UserProgression(user=user, landing=True)
@@ -134,7 +114,7 @@
 		TEXT = request.session['TEXT']
 		user_data = UserData(user=user, language=translate(TEXT['translate']))
 		user_data.save()
-	
+
 	return redirect(reverse('pcari:questions'))
 
 
@@ -143,7 +123,7 @@
 	user = request.user
 	if not user.is_authenticated():
 		return redirect(reverse('pcari:create_user'))
-	
+
 	return render(request, 'questions.html')
 
 
@@ -165,7 +145,7 @@
 	user = request.user
 	if not user.is_authenticated():
 		pass  # TODO: send back an error
-	
+
 	try:
 		qid, choice = request.POST['qid'], request.POST['choice']
 		rating = Rating(user=user, qid=qid)
@@ -174,212 +154,21 @@
 		rating = Rating.objects.get(user=user, qid=qid)
 	except KeyError:
 		return HttpResponseBadRequest()
-	
+
 	rating.score = int(choice)
 	rating.save()
-	
+
 	# TODO: remove this debug code
 	question = QuantitativeQuestion.objects.get(qid=qid).get_question(request.session['language'])
 	print(u'User {0} assigned the rating {1} to the statement "{2}"'.format(user.username, rating.score, question['question']))
-	
+
 	progression = UserProgression.objects.get(user=user)
 	progression.rating = True
 	progression.num_rated = Rating.objects.filter(user=user).count()
 	progression.save()
-	
+
 	return HttpResponse()
 
-=======
-    if 'TEXT' not in request.session:
-        request.session['TEXT'] = GeneralSetting.objects.all()[0].get_text('Filipino')
-        request.session['language'] = 'Filipino'
-
-def init_question_cookie(request, language):
-    l = []
-    Q = QuantitativeQuestion.objects.all()
-    for q in Q:
-        l.append(q.get_question(language))
-    request.session['QUESTION'] = l
-    request.session['Q_COUNT'] = Q.count()
-
-def landing(request):
-    user = request.user
-    if user.is_authenticated():
-        logout(request)
-
-    init_text_cookie(request)
-    TEXT = request.session['TEXT']
-
-    description = TEXT['landing_description'] % len(User.objects.all())
-    context = {
-        'translate':TEXT['translate'],
-        'landing_description':description,
-        'more_info':TEXT['more_info'],
-        'short_description':TEXT['short_description'],
-        'begin':TEXT['begin_button']
-    }
-    return render(request, 'landing.html', context)
-
-def create_user(request, is_new=1):
-    init_text_cookie(request)
-    #User Authentication
-
-
-    if is_new == 1:
-        uid = int(list(User.objects.all())[-1].username) + 1
-        new_user = User.objects.create_user('%d' % uid, '%d@example.com' % uid, '%d' % uid)
-        new_user.save()
-
-        user = authenticate(username=new_user.username, password=new_user.username)
-
-        login(request, user)
-
-        #Data Initialization
-        progression = UserProgression(user=user)
-        progression.landing = True
-        progression.save()
-
-        init_text_cookie(request)
-        TEXT = request.session['TEXT']
-        user_data = UserData(user=user, language=translate(TEXT['translate']))
-        user_data.save()
-    else:
-        user = request.user
-        user_data = UserData.objects.all().filter(user=user)[0]
-
-    # data = {
- #        'is_taken': User.objects.filter(username__iexact=username).exists()
- #    }
-    # print JsonResponse(context
-    user_data = UserData.objects.all().filter(user=request.user)[0]
-    request.session['TEXT'] = GeneralSetting.objects.all()[0].get_text(user_data.language)
-    TEXT = GeneralSetting.objects.all()[0].get_text(user_data.language)
-
-    init_question_cookie(request, user_data.language)
-    QUAN_QUESTIONS = request.session['QUESTION']
-    Q_COUNT = request.session['Q_COUNT']
-
-    q = QUAN_QUESTIONS[0]
-
-    question_of = TEXT['question_of'] % (QUAN_QUESTIONS.index(q)+1, Q_COUNT)
-
-    if q["qid"] == 5:
-        scale_description = "0 (less than one day) to 9 (or more)" if TEXT['translate'] == "Filipino" else "Mula 0 (mas mababa sa isang araw) hanggang 9 (o mas mataas pa)"
-    elif q["qid"] == 8:
-        scale_description = "0 (less than one week) to 9 (or more)" if TEXT['translate'] == "Filipino" else "Mula 0 (mas mababa sa isang linggo) hanggang 9 (o mas mataas pa)"
-    else:
-        scale_description = TEXT['scale_description']
-
-    context = {
-        'translate':TEXT['translate'],
-        'question_description':TEXT['question_description'],
-        'feedback_description':TEXT['feedback_description'],
-        'skip':TEXT['skip_button'],
-        'question_of':question_of,
-        'question': q["question"],# if TEXT['translate'] == "Filipino" else q.filipino_question,
-        'scale_description':TEXT['scale_description'],
-        'qid': q["qid"],
-        'rating':True
-    }
-
-    return render(request, 'rating.html', context)
-
-
-def rate(request, qid):
-    init_text_cookie(request)
-    user = request.user
-    if not user.is_authenticated():
-        return landing(request)
-
-    user_data = UserData.objects.all().filter(user=user)[0]
-
-    # print request.POST
-
-    init_question_cookie(request, user_data.language)
-
-    try:
-        rating = Rating(user=user, qid=qid)
-        rating.save()
-    except:
-        rating = Rating.objects.all().filter(user=user, qid=qid)[0]
-        # print "correct"
-
-
-    try:
-        rating.score = request.POST['choice']
-        rating.save()
-    except:
-        pass
-
-    # print rating.score
-
-    if rating.score == "Skip" or rating.score == "Laktawan":
-        rating.score = -1
-        rating.save()
-
-    # if rating.score == "Submit" or rating.score == "Ipasa":
-    #     rating.response = request.POST['comment']
-
-    r = Rating.objects.all().filter(user=user)
-    rating_list = map(lambda x: x.qid, r)
-
-    progression = UserProgression.objects.all().filter(user=user)[0]
-    progression.rating = True
-    progression.num_rated = len(rating_list)
-    progression.save()
-
-    # try:
-    # 	q = QUAN_QUESTIONS[QUAN_QUESTIONS.index([x for x in QUAN_QUESTIONS if x.qid == int(qid)][0])+1]
-    # except:
-    # 	return personal(request)
-
-    # if progression.num_rated < Q_COUNT:
-
-    QUAN_QUESTIONS = request.session['QUESTION']
-    Q_COUNT = request.session['Q_COUNT']
-    user = request.user
-    try:
-        q = QUAN_QUESTIONS[QUAN_QUESTIONS.index([x for x in QUAN_QUESTIONS if x["qid"] == int(qid)][0])+1]
-    except:
-        return personal(request)
-    # if progression.num_rated < QUAN_COUNT:
-    # 	q = QUAN_QUESTIONS[progression.num_rated]
-    # 	qualitative = False
-    # else:
-    # 	q = QUAL_QUESTIONS[progression.num_rated-QUAN_COUNT]
-    # 	qualitative = True
-    if user.is_authenticated():
-        user_data = UserData.objects.all().filter(user=user)[0]
-        TEXT = GeneralSetting.objects.all()[0].get_text(user_data.language)
-    else:
-        TEXT = GeneralSetting.objects.all()[0].get_text(request.session['language'])
-
-    question_of = TEXT['question_of'] % (QUAN_QUESTIONS.index(q)+1, Q_COUNT)
-
-
-
-
-    if q["qid"] == 5:
-        scale_description = "0 (less than one day) to 9 (or more)" if TEXT['translate'] == "Filipino" else "Mula 0 (mas mababa sa isang araw) hanggang 9 (o mas mataas pa)"
-    elif q["qid"] == 8:
-        scale_description = "0 (less than one week) to 9 (or more)" if TEXT['translate'] == "Filipino" else "Mula 0 (mas mababa sa isang linggo) hanggang 9 (o mas mataas pa)"
-    else:
-        scale_description = TEXT['scale_description']
-
-    context = {
-        'translate':TEXT['translate'],
-        'question_description':TEXT['question_description'],
-        'feedback_description':TEXT['feedback_description'],
-        'skip':TEXT['skip_button'],
-        'question_of':question_of,
-        'question': q["question"],
-        'scale_description':scale_description,
-        'qid': q["qid"],
-        'rating':True
-    }
-
-    return render(request, 'rating.html', context)
->>>>>>> 7e979b7e
 
 def personal(request):
     init_text_cookie(request)
@@ -446,7 +235,7 @@
     user_data = UserData.objects.all().filter(user=user)[0]
     TEXT = GeneralSetting.objects.all()[0].get_text(user_data.language)
 
-    user = request.user 
+    user = request.user
 
     q = QuantitativeQuestion.objects.all()
     r = Rating.objects.all().filter(user=user)
@@ -581,7 +370,7 @@
     user_data = UserData.objects.all().filter(user=user)[0]
     TEXT = GeneralSetting.objects.all()[0].get_text(user_data.language)
     context = {
-        'translate':TEXT['translate'], 
+        'translate':TEXT['translate'],
         'comment_description':TEXT['comment_description'],
         'post':TEXT['post_button']
 	}
@@ -607,7 +396,7 @@
 
     try:
         c = Comment(user=user)
-		
+
         if TEXT['translate'] == "Filipino":
             c.original_language = "English"
             c.comment = request.POST['comment']
