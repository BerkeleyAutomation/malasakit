{% extends 'base.html' %}

{% load i18n %}
{% load static %}

{% block title %}{% trans 'Quantitative Questions' %}{% endblock %}
{% block main-heading %}{% trans 'Quantitative Questions' %}{% endblock %}

{% block scripts %}
  <script>
    const RATING_ID_PREFIX = 'rating-';

    $(document).ready(function() {
      $('input[type=range], input[type=number]').each(function() {
        if (this.id.startsWith(RATING_ID_PREFIX)) {
          var questionID = this.id.substring(RATING_ID_PREFIX.length);
          var path = ['question-ratings', questionID];
          if (getResponseValue(path) === null) {
            setResponseValue(path, [parseInt($(this).val())]);
          }
          bindHistoryStoreListener($(this), path, parseInt);
        }
      });
      $('button.skip').each(function() {
        $(this).click(function() {
          var sliderID = '#' + RATING_ID_PREFIX + this.id;
          var disabled = $(sliderID).prop('disabled');
          var path = ['question-ratings', this.id];
          var history = getResponseValue(path);
          if (!disabled) {
            history.push(-1);
            $(this).text('Answer Question');
            $(this).css('background-color', '#1dc752');
          } else {
            history.push(history[history.length - 2]);
            $(this).text('Skip Question');
            $(this).css('background-color', 'rgb(63, 169, 228)');
          }
          setResponseValue(path, history);
          $('#' + RATING_ID_PREFIX + this.id).prop('disabled', !disabled);
        });
      });
    });
  </script>
{% endblock %}

{% block content %}
  <ol id="quantitative-questions">
    {% for question in questions %}
      <li>
        <p class="prompt">{% trans question.prompt %}</p>
        {% with type=question.input_type id=question.id %}
          {% include 'questions/questions.html' %}
        {% endwith %}
        <ul class="button-group">
          <label class="switch">
            <input type="checkbox" class="skip" id="{{ question.id }}">
            <div class="slider round"></div>
          </label>
          <p>Skip Question</p>
        </ul>
      </li>
    {% endfor %}
  </ol>
<<<<<<< HEAD
  {% url 'pcari:rate-comments' as next_link %}
  {% include 'nav-buttons.html' %}
=======
  <div class="nav-button">
    <a href="{% url 'pcari:response-histograms' %}">{% trans 'Next' %}</a>
  </div>
>>>>>>> a6da32fa
{% endblock %}<|MERGE_RESOLUTION|>--- conflicted
+++ resolved
@@ -62,12 +62,6 @@
       </li>
     {% endfor %}
   </ol>
-<<<<<<< HEAD
-  {% url 'pcari:rate-comments' as next_link %}
+  {% url 'pcari:peer-responses' as next_link %}
   {% include 'nav-buttons.html' %}
-=======
-  <div class="nav-button">
-    <a href="{% url 'pcari:response-histograms' %}">{% trans 'Next' %}</a>
-  </div>
->>>>>>> a6da32fa
 {% endblock %}