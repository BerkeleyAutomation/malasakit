--- conflicted
+++ resolved
@@ -3,17 +3,12 @@
 {% load i18n %}
 {% load static %}
 
-<<<<<<< HEAD
-{% block title %}{% trans 'Survey Questions' %}{% endblock %}
+{% block title %}{% trans 'Profile Questions' %}{% endblock %}
 {% block main-heading %}
   {% blocktrans trimmed %}
     Welcome! Please answer {{ num_questions }} quick questions to get started.
   {% endblocktrans %}
 {% endblock %}
-=======
-{% block title %}{% trans 'Profile Questions' %}{% endblock %}
-{% block main-heading %}{% trans 'Profile Questions' %}{% endblock %}
->>>>>>> f2c7c35d
 
 {% block scripts %}
   <script>
