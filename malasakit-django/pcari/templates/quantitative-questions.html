--- conflicted
+++ resolved
@@ -27,33 +27,13 @@
 
 {% block content %}
   <ol>
-<<<<<<< HEAD
-    {% for qid, prompt, type, minval, maxval, left_text, right_text in questions %}
-      <li>
-        <p class="prompt">{% trans prompt %}</p>
-        <span class="leftlabel">{% trans left_text %}</span>
-        {% ifequal type "range" %}
-          <input id="rating-{{ qid }}" type="range" value="{{ minval }}"
-                 min="{{ minval }}" max="{{ maxval }}">
-        {% endifequal %}
-        {% ifequal type "number" %}
-          <input id="rating-{{ qid }}" type="number" style="max-width:200px;"
-                 min="{{ minval }}" max="{{ maxval }}">
-        {% endifequal %}
-        <span class="rightlabel">{% trans right_text %}</span>
-=======
     {% for question in questions %}
       <li>
         {% include 'rating-slider.html' with question=question %}
->>>>>>> 3dbdf15b
       </li>
     {% endfor %}
   </ol>
   <div class="nav-button">
-<<<<<<< HEAD
     <a href="{% url 'pcari:rate-comments' %}">{% trans 'Next' %}</a>
-=======
-    <a href="{% url 'pcari:response-histograms' %}?lang={{ language_code }}">{% trans 'Next' %}</a>
->>>>>>> 3dbdf15b
   </div>
 {% endblock %}