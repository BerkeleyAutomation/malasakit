--- conflicted
+++ resolved
@@ -8,14 +8,10 @@
 {% block scripts %}
   <script>
     $(document).ready(function() {
-<<<<<<< HEAD
-      $('#nav-next').on('click', startResponse);
-=======
       $('#next').on('click', function() {
         startResponse();
         Resource.delete('selected-comments');
       });
->>>>>>> f2c7c35d
     });
   </script>
 {% endblock %}
