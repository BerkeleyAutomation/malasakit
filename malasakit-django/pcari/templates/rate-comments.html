{% extends 'base.html' %}

{% load i18n %}
{% load static %}

{% block title %}{% trans 'Rate Comments by Other Users' %}{% endblock %}
{% block main-heading %}{% trans 'Rate Comments by Other Users' %}{% endblock %}

{% block static-assets %}
  {{ block.super }}
  <script src="{% static 'js/d3.v4.min.js' %}"></script>
  <script src="{% static 'js/bloom.js' %}"></script>
{% endblock %}

{% block content %}
  <p>
    {% blocktrans trimmed %}
      Each icon below is a comment made by another user.
      Next to each icon is the topic of the comment, or <span style='color: #1371ad'>(?)</span> if no topic was found.
      Comments that are closer together have authors who answered the quantitative questions similarly.
    {% endblocktrans %}
  <p>
    {% blocktrans trimmed %}
      Click an icon to rate that comment on its helpfulness.
      <strong>You must rate at least two comments to proceed.</strong>
      You can also drag the icons around.
    {% endblocktrans %}
  </p>
<<<<<<< HEAD

  <!-- TODO: refactor with dynamic client-side comment selection -->

  <!-- S1 -->
  <p class="q"><b>1. Suggestion 1</b></p>
  <span class="leftlabel">Very unhelpful.</span>
  <input type="range" value="0" min=1 max=10 />
  <span class="rightlabel">Very helpful.</span>

  <!-- S2 -->
  <p class="q"><b>2. Suggestion 2</b></p>
  <span class="leftlabel">Very unhelpful.</span>
  <input type="range" value="0" min=1 max=10 />
  <span class="rightlabel">Very helpful.</span>

  <!-- S3 -->
  <p class="q"><b>3. Suggestion 3</b></p>
  <span class="leftlabel">Very unhelpful.</span>
  <input type="range" value="0" min=1 max=10 />
  <span class="rightlabel">Very helpful.</span>

  <div class="nav-button">
    <a href="{% url 'pcari:qualitative-questions' %}">Next</a>
=======
  <svg id='bloom' width="100%"></svg>
  <div class='modal'>
    <div class='modal-container'>
      <p>{% trans 'The question was:' %}</p>
      <blockquote id='prompt'></blockquote>
      <p>{% trans 'The comment was:' %}</p>
      <blockquote id='comment'></blockquote>

      <p class="prompt">{% trans 'How helpful is this comment?' %}</p>
      <input id="comment-rating" type="range" value="0" min="0" max="9">
      <div class='scale-context'>
        <span class="left-text">{% trans 'Not helpful' %}</span>
        <span class="right-text">{% trans 'Helpful' %}</span>
      </div>

      <div class='button-group'>
        <div id='submit' class='button'>Submit</div>
        <div id='skip' class='button'>Skip</div>
      </div>
    </div>
  </div>
  <div id='next' class="nav-button">
    <a href="{% url 'pcari:qualitative-questions' %}?lang={{ language_code }}">Next</a>
>>>>>>> 3dbdf15b
  </div>
{% endblock %}<|MERGE_RESOLUTION|>--- conflicted
+++ resolved
@@ -26,31 +26,6 @@
       You can also drag the icons around.
     {% endblocktrans %}
   </p>
-<<<<<<< HEAD
-
-  <!-- TODO: refactor with dynamic client-side comment selection -->
-
-  <!-- S1 -->
-  <p class="q"><b>1. Suggestion 1</b></p>
-  <span class="leftlabel">Very unhelpful.</span>
-  <input type="range" value="0" min=1 max=10 />
-  <span class="rightlabel">Very helpful.</span>
-
-  <!-- S2 -->
-  <p class="q"><b>2. Suggestion 2</b></p>
-  <span class="leftlabel">Very unhelpful.</span>
-  <input type="range" value="0" min=1 max=10 />
-  <span class="rightlabel">Very helpful.</span>
-
-  <!-- S3 -->
-  <p class="q"><b>3. Suggestion 3</b></p>
-  <span class="leftlabel">Very unhelpful.</span>
-  <input type="range" value="0" min=1 max=10 />
-  <span class="rightlabel">Very helpful.</span>
-
-  <div class="nav-button">
-    <a href="{% url 'pcari:qualitative-questions' %}">Next</a>
-=======
   <svg id='bloom' width="100%"></svg>
   <div class='modal'>
     <div class='modal-container'>
@@ -73,7 +48,6 @@
     </div>
   </div>
   <div id='next' class="nav-button">
-    <a href="{% url 'pcari:qualitative-questions' %}?lang={{ language_code }}">Next</a>
->>>>>>> 3dbdf15b
+    <a href="{% url 'pcari:qualitative-questions' %}">Next</a>
   </div>
 {% endblock %}