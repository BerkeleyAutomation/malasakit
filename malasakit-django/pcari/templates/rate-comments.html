--- conflicted
+++ resolved
@@ -33,7 +33,7 @@
       <blockquote id="question-prompt"></blockquote>
       <p>{% trans 'The comment was:' %}</p>
       <blockquote id="comment-message"></blockquote>
-      {% include 'questions/rating-slider.html' with id='comment-rating' left_text='Not helpful' right_text='Helpful' %}
+      {% include 'questions/range.html' with id='comment-rating' left_text='Not helpful' right_text='Helpful' %}
       <ul class="button-group">
         <li>
           <button id="submit">Submit</button>
@@ -44,13 +44,7 @@
       </ul>
     </div>
   </div>
-<<<<<<< HEAD
-  {% url 'pcari:quantitative-questions' as previous_link %}
+  {% url 'pcari:peer-responses' as previous_link %}
   {% url 'pcari:qualitative-questions' as next_link %}
   {% include 'nav-buttons.html' %}
-=======
-  <div id='next' class="nav-button">
-    <a href="{% url 'pcari:qualitative-questions' %}">Next</a>
-  </div>
->>>>>>> a6da32fa
 {% endblock %}