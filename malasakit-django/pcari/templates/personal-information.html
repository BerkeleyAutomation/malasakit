{% extends 'base.html' %}

{% load i18n %}
{% load static %}

{% block scripts %}
  <script>
    $(document).ready(function() {
      bindValueStoreListener($('#age'), ['respondent-data', 'age'], parseInt);
      bindValueStoreListener($('#gender'), ['respondent-data', 'gender']);
      bindValueStoreListener($('#province'), ['respondent-data', 'province']);
      bindValueStoreListener($('#barangay'), ['respondent-data', 'barangay']);
      $('#next').click(function() {
        editCurrentResponse(function(response) {
          response['respondent-data']['submitted-personal-data'] = true;
        });
      });
    });
  </script>
{% endblock %}

{% block title %}{% trans 'Personal Information' %}{% endblock %}
{% block main-heading %}{% trans 'Personal Information' %}{% endblock %}

{% block content %}
  <div class="container">
    <div class="center">
      {% blocktrans trimmed %}
        All questions on this page are strictly optional.
        Your responses will be anonymous.
      {% endblocktrans %}
    </div>
  </div>
  <table>
    <tr>
      <td>{% trans 'Age' %}</td>
      <td><input id="age" type="number" min="1" max="120"></td>
    </tr>
    <tr>
      <td>{% trans 'Gender' %}</td>
      <td>
        <select id="gender">
          <option value="" selected>{% trans 'Select gender' %}</option>
          <option value="M">{% trans 'Male' %}</option>
          <option value="F">{% trans 'Female' %}</option>
        </select>
      </td>
    </tr>
    <tr>
      <td>{% trans 'Province' %}</td>
      <td>
        <select id="province">
          <option value="" selected>{% trans 'Select province' %}</option>
          {% for code, name in province_names %}
            <option value="{{ code }}">{{ name }}</option>
          {% endfor %}
        </select>
      </td>
    </tr>
    <tr>
      <td>{% trans 'Barangay' %}</td>
      <td><input id="barangay" type="text-field"></td>
    </tr>
  </table>
  <div id="next" class="nav-button">
<<<<<<< HEAD
    <a href="{% url 'pcari:end' %}">{% trans 'Next' %}</a>
=======
    <a href="{% url 'pcari:quantitative-questions' %}?lang={{ language_code }}">{% trans 'Next' %}</a>
>>>>>>> 3dbdf15b
  </div>
{% endblock %}<|MERGE_RESOLUTION|>--- conflicted
+++ resolved
@@ -63,10 +63,6 @@
     </tr>
   </table>
   <div id="next" class="nav-button">
-<<<<<<< HEAD
     <a href="{% url 'pcari:end' %}">{% trans 'Next' %}</a>
-=======
-    <a href="{% url 'pcari:quantitative-questions' %}?lang={{ language_code }}">{% trans 'Next' %}</a>
->>>>>>> 3dbdf15b
   </div>
 {% endblock %}