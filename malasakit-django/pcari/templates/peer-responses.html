--- conflicted
+++ resolved
@@ -35,9 +35,8 @@
   </p>
   <div id="peer-responses">
     {% for question in questions %}
-<<<<<<< HEAD
-      {% with num_ratings=question.num_ratings mean=question.mean_score|floatformat %}
-        {% if num_ratings > 0 %}
+      {% if question.active %}
+        {% with num_ratings=question.num_ratings mean=question.mean_score|floatformat %}
           <div class="boxed">
                 <p>
                   {% blocktrans trimmed %}
@@ -48,44 +47,18 @@
                   {% trans question.prompt %}
                 </blockquote>
                 <div class="bubbled">
+                  {% blocktrans trimmed %}
+                    Average answer: <strong>{{ mean }}</strong>
+                  {% endblocktrans %}
+                </div>
+                <div class="bubbled">
                   {% blocktrans trimmed with id=question.id %}
                     Your answer: <strong id="answer-{{ id }}">None</strong>
                   {% endblocktrans %}
                 </div>
-                <div class="bubbled">
-                  {% blocktrans trimmed %}
-                    Average answer: <strong>{{ mean }}</strong>
-                  {% endblocktrans %}
-                </div>
           </div>
-        {% endif %}
-      {% endwith %}
-=======
-      <div class="boxed">
-        {% with num_ratings=question.num_ratings mean=question.mean_score|floatformat %}
-          {% if num_ratings > 0 %}
-            <p>
-              {% blocktrans trimmed %}
-                <strong>{{ num_ratings }}</strong> other people answered this question:
-              {% endblocktrans %}
-            </p>
-            <blockquote>
-              {% trans question.prompt %}
-            </blockquote>
-            <div class="bubbled">
-              {% blocktrans trimmed %}
-                Average answer: <strong>{{ mean }}</strong>
-              {% endblocktrans %}
-            </div>
-            <div class="bubbled">
-              {% blocktrans trimmed with id=question.id %}
-                Your answer: <strong id="answer-{{ id }}">Skip</strong>
-              {% endblocktrans %}
-            </div>
-          {% endif %}
         {% endwith %}
-      </div>
->>>>>>> 357f8c3b
+      {% endif %}
     {% endfor %}
   </div>
   {% url 'pcari:end' as next_link %}
