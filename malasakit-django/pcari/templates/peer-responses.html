--- conflicted
+++ resolved
@@ -37,49 +37,28 @@
     {% for question in questions %}
       {% if question.active %}
         {% with num_ratings=question.num_ratings mean=question.mean_score|floatformat %}
-<<<<<<< HEAD
-          <div class="boxed">
-                <p>
-                  {% blocktrans trimmed %}
-                    <strong>{{ num_ratings }}</strong> other people answered this question:
-                  {% endblocktrans %}
-                </p>
-                <blockquote>
-                  {% trans question.prompt %}
-                </blockquote>
-                <div class="bubbled">
-                  {% blocktrans trimmed %}
-                    Average answer: <strong>{{ mean }}</strong>
-                  {% endblocktrans %}
-                </div>
-                <div class="bubbled">
-                  {% blocktrans trimmed with id=question.id %}
-                    Your answer: <strong id="answer-{{ id }}">None</strong>
-                  {% endblocktrans %}
-                </div>
-          </div>
-=======
           {% if num_ratings > 0 %}
-            <p>
-              {% blocktrans trimmed %}
-                <strong>{{ num_ratings }}</strong> other people answered this question:
-              {% endblocktrans %}
-            </p>
-            <blockquote>
-              {% trans question.prompt %}
-            </blockquote>
-            <div class="bubbled">
-              {% blocktrans trimmed %}
-                Average answer: <strong>{{ mean }}</strong>
-              {% endblocktrans %}
-            </div>
-            <div class="bubbled">
-              {% with id=question.id %}
-                {% trans 'Your answer:'%} <strong id="answer-{{ id }}">{% trans 'Skip' %}</strong>
-              {% endwith %}
+            <div class="boxed">
+              <p>
+                {% blocktrans trimmed %}
+                  <strong>{{ num_ratings }}</strong> other people answered this question:
+                {% endblocktrans %}
+              </p>
+              <blockquote>
+                {% trans question.prompt %}
+              </blockquote>
+              <div class="bubbled">
+                {% blocktrans trimmed %}
+                  Average answer: <strong>{{ mean }}</strong>
+                {% endblocktrans %}
+              </div>
+              <div class="bubbled">
+                {% with id=question.id %}
+                  {% trans 'Your answer:'%} <strong id="answer-{{ id }}">{% trans 'Skip' %}</strong>
+                {% endwith %}
+              </div>
             </div>
           {% endif %}
->>>>>>> 1ec39cf7
         {% endwith %}
       {% endif %}
     {% endfor %}
