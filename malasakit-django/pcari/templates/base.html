--- conflicted
+++ resolved
@@ -12,12 +12,8 @@
       <link rel="stylesheet" href="{% static 'css/quicksand-font.css' %}">
       <link rel="stylesheet" href="{% static 'css/main.css' %}">
       <script src="{% static 'js/jquery-3.2.1.min.js' %}"></script>
-<<<<<<< HEAD
       <script src="{% static 'js/client.js' %}"></script>
-=======
-      <script src="{% static 'js/responses.js' %}"></script>
       <script src="{% static 'js/loader.js' %}"></script>
->>>>>>> 1c0a5669
     {% endblock %}
 
     {% block scripts %}
