--- conflicted
+++ resolved
@@ -34,10 +34,6 @@
     {% endfor %}
   </ol>
   <div class="nav-button">
-<<<<<<< HEAD
     <a href="{% url 'pcari:personal-information' %}">{% trans 'Next' %}</a>
-=======
-    <a href="{% url 'pcari:end' %}?lang={{ language_code }}">{% trans 'Next' %}</a>
->>>>>>> 3dbdf15b
   </div>
 {% endblock %}