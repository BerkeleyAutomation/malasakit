"""
This module defines the application configuration.

<<<<<<< HEAD
import logging
import os
import sys
import yaml
=======
References:
    * `Defining a Custom Configuration
      <https://docs.djangoproject.com/en/dev/ref/applications/#configuring-applications>`_
"""
>>>>>>> 357f8c3b

from __future__ import unicode_literals

from django.apps import AppConfig

class PCARIConfig(AppConfig):
    """
    Handle application-wide configuration.
    """
    name = 'pcari'
    verbose_name = 'PCARI'

    def ready(self):
        """
        Enable behavior defined in :mod:`pcari.signals` when the application
        starts.
        """
        # pylint: disable=unused-variable
        from pcari import signals<|MERGE_RESOLUTION|>--- conflicted
+++ resolved
@@ -1,18 +1,10 @@
 """
 This module defines the application configuration.
 
-<<<<<<< HEAD
-import logging
-import os
-import sys
-import yaml
-=======
 References:
     * `Defining a Custom Configuration
       <https://docs.djangoproject.com/en/dev/ref/applications/#configuring-applications>`_
 """
->>>>>>> 357f8c3b
-
 from __future__ import unicode_literals
 
 from django.apps import AppConfig
