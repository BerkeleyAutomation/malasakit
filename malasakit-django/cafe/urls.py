--- conflicted
+++ resolved
@@ -14,35 +14,20 @@
     2. Add a URL to urlpatterns:  url(r'^blog/', include('blog.urls'))
 """
 from django.conf.urls import include, url
-<<<<<<< HEAD
 from django.conf.urls.i18n import i18n_patterns
+from django.contrib.auth import views as auth_views
 from django.contrib import admin
 
 from django.views.generic import TemplateView
 
+# pylint: disable=invalid-name
 urlpatterns = [
-    # url(r'^admin/', admin.site.urls),
-    # ServiceWorker script- special case
+     # ServiceWorker script- special case
     url(r'^sw.js$',
         TemplateView.as_view(template_name='sw.js',
                              content_type='application/javascript'),
         name='sw.js'),
 
-]
-
-urls_to_translate = [
-    url(r'^pcari/', include('pcari.urls')),
-]
-
-urlpatterns += i18n_patterns(*urls_to_translate)
-=======
-from django.contrib.auth import views as auth_views
-from django.contrib import admin
-
-# pylint: disable=invalid-name
-urlpatterns = [
-    # Regular site
-    url(r'^pcari/', include('pcari.urls')),
 
     # Admin site password reset
     url(r'^admin/password_reset/', auth_views.password_reset, name='admin_password_reset'),
@@ -54,4 +39,6 @@
     # Admin site
     url(r'^admin/', admin.site.urls),
 ]
->>>>>>> d8d17620
+
+# Translate all pcari urls
+urlpatterns += i18n_patterns(url(r'^pcari/', include('pcari.urls')))